import os
import pickle
from abc import abstractmethod, ABC
from copy import deepcopy
from datetime import datetime
from pathlib import Path
from typing import Optional, List, Dict, Union, Callable, Literal
import multiprocessing as mp

import pandas as pd
import polars as pl
from loguru import logger

from outboxml import config
from outboxml.core.data_prepare import prepare_dataset
from outboxml.core.prepared_datasets import PrepareDataset, TrainTestIndexes, TrainTestIndexesPl, PrepareDatasetPl
from outboxml.core.pydantic_models import DataConfig, DataModelConfig, SeparationModelConfig
from outboxml.extractors import Extractor


class ModelDataSubset:
    """Container of prepared datasets and features"""

    def __init__(
            self,
            model_name: str,
            X_train: pd.DataFrame = pd.DataFrame(),
            y_train: pd.Series = pd.Series(),
            X_test: Optional[pd.DataFrame] = None,
            y_test: Optional[pd.Series] = None,
            features_numerical: Optional[List[str]] = None,
            features_categorical: Optional[List[str]] = None,
            X: Optional[pd.DataFrame] = None,
            exposure_train: Optional[pd.Series] = None,
            exposure_test: Optional[pd.Series] = None,
            extra_columns: Optional[pd.DataFrame] = None
    ):
        self.model_name: str = model_name
        #  self.wrapper: str = wrapper
        self.X_train: pd.DataFrame = X_train
        self.y_train: pd.Series = y_train
        self.X_test: Optional[pd.DataFrame] = X_test
        self.y_test: Optional[pd.Series] = y_test
        self.features_numerical: Optional[List[str]] = features_numerical
        self.features_categorical: Optional[List[str]] = features_categorical
        self.X: Optional[pd.DataFrame] = X
        self.exposure_train: Optional[pd.Series] = exposure_train
        self.exposure_test: Optional[pd.Series] = exposure_test
        self.extra_columns = extra_columns

    @classmethod
    def load_subset(
            cls,
            model_name: str,
            X: pd.DataFrame,
            Y: pd.DataFrame,
            index_train: pd.Index,
            index_test: pd.Index,
            features_numerical: Optional[List[str]] = None,
            features_categorical: Optional[List[str]] = None,
            column_exposure: Optional[str] = None,
            column_target: Optional[str] = None,
            extra_columns: Optional[pd.DataFrame] = None,
    ):
        X_train = X[X.index.isin(X.index.intersection(index_train))]
        Y_train = Y[Y.index.isin(Y.index.intersection(index_train))]

        exposure_train = Y[Y.index.isin(Y.index.intersection(index_train))][
            column_exposure] if column_exposure else None

        X_test = X[X.index.isin(X.index.intersection(index_test))]
        Y_test = Y[Y.index.isin(Y.index.intersection(index_test))]

        if column_target is not None:
            Y_train = Y_train[column_target]
            Y_test = Y_test[column_target]
        exposure_test = Y[Y.index.isin(Y.index.intersection(index_test))][column_exposure] if column_exposure else None

        return cls(
            model_name,
            X_train,
            Y_train,
            X_test,
            Y_test,
            features_numerical,
            features_categorical,
            X,
            exposure_train,
            exposure_test,
            extra_columns

        )

    @classmethod
    def load_subset_pl(
            cls,
            model_name: str,
            data: pl.DataFrame,
            features_numerical: Optional[List[str]] = None,
            features_categorical: Optional[List[str]] = None,
            column_exposure: Optional[str] = None,
            column_target: Optional[str] = None,
            extra_columns_list: Optional[List[str]] = None,
    ):
        X = data.to_pandas()

        X_train = X.loc[X["is_train_obml"] == 1].drop(columns=["is_train_obml"])
        y_train = X.loc[X["is_train_obml"] == 1][column_target] if column_target else pd.Series()
        exposure_train = X.loc[X["is_train_obml"] == 1][column_exposure] if column_exposure  else None

        X_test = X.loc[X["is_train_obml"] == 0].drop(columns=["is_train_obml"])
        y_test = X.loc[X["is_train_obml"] == 0][column_target] if column_target else pd.Series()
        exposure_test = X.loc[X["is_train_obml"] == 0][column_exposure] if column_exposure else None

        extra_columns_data = X[extra_columns_list] if extra_columns_list else None

        return cls(
            model_name=model_name,
            X_train=X_train,
            y_train=y_train,
            X_test=X_test,
            y_test=y_test,
            features_numerical=features_numerical,
            features_categorical=features_categorical,
            X=None,
            exposure_train=exposure_train,
            exposure_test=exposure_test,
            extra_columns=extra_columns_data,
        )


class DataPreprocessor:
    def __init__(self,
                 prepare_dataset_interface_dict: Dict[str, PrepareDataset | PrepareDatasetPl],
                 dataset: Union[pd.DataFrame, Extractor],
                 data_config: DataModelConfig,
                 version: str = '1',
                 prepare_engine: Literal['pandas', 'polars'] = 'pandas',
                 external_config=None,
                 use_saved_files: bool = False,
                 retro: bool = False):

        self._prepare_engine = prepare_engine
        self._version = version
        self._prepare_datasets = prepare_dataset_interface_dict
        self._data_config = data_config
        self._dataset = dataset
        self._use_saved_files = use_saved_files
        self.config = external_config
        self._extra_columns = self._data_config.extra_columns
        if external_config is None:
            self.config = config
        self._prepared_subsets = {}
        self.model_names = list(self._prepare_datasets.keys())
        self._pickle_subset = PickleModelSubset(config=self.config,
                                                version=self._version,
                                                prepare_datasets=self._prepare_datasets)
        self._parquet_dataset = ParquetDataset(config=self.config,
                                               parquet_name='temp_dataset_v' + self._version
                                               )
        self.temp_subset: Optional[ModelDataSubset] = None
        self._data_columns = []
        self._retro = retro
        self.index_train = pd.Index([])
        self.index_test = pd.Index([])
    @property
    def dataset(self):
        if isinstance(self._dataset, pd.DataFrame):
            if not self._retro:
                self._collect_features_list()
                data_to_save = self._dataset[self._data_columns]
            else:
                data_to_save = self._dataset
            self._parquet_dataset.save_parquet(data_to_save)
            return data_to_save

        elif isinstance(self._dataset, Extractor):
            data = self._dataset.extract_dataset()
            if not self._retro:
                self._collect_features_list()
                data_to_save = data[self._data_columns]
            else:
                data_to_save = data
            self._parquet_dataset.save_parquet(data_to_save)
            return data_to_save
        #   self._dataset = None
        logger.info('Reading data from parquet')
        return self._parquet_dataset.read_parquet()

    def save_subset_to_pickle(self, model_name: str, data_subset: ModelDataSubset, rewrite: bool = False):
        self._pickle_subset.save_subset_to_pickle(model_name, data_subset, rewrite)

    def get_subset(self, model_name: str = None, from_pickle: bool = True, prepare_func: Callable = None,
                   args: dict = None) -> ModelDataSubset:
        if model_name is None: model_name = self.model_names[0]
        if from_pickle:
            if not self._check_prepared_subset(model_name):
                self._prepare_subset(model_name, True, prepare_func, args)

            return self._pickle_subset.load_subsets_from_pickle(model_name)
        else:
            self._prepare_subset(model_name, to_pickle=False)
            return self.temp_subset

    def data_subsets(self, ) -> Dict[str, ModelDataSubset]:
        data_subsets = {}
        for model_name in self._prepare_datasets.keys():
            if not self._check_prepared_subset(model_name):
                self._prepare_subset(model_name=model_name)

        for model_name in self._prepare_datasets.keys():
            data_subsets[model_name] = self._pickle_subset.load_subsets_from_pickle(model_name)

        return data_subsets

    def _prepare_subset(self, model_name, to_pickle: bool = True, prepare_func: Callable = None,
                        args_dict: dict = None):
        if not to_pickle:
            data = self._dataset
        else:
            data = self.dataset
        logger.debug('Model ' + model_name + ' || Data preparation started')
        if self._prepare_engine == 'pandas':
            prepare_engine = PandasInterface(data=data,
                                          prepare_interface=self._prepare_datasets[model_name],
                                          separation_config=self._data_config.separation,
                                          extra_columns=self._extra_columns,
                                          )
            data_subset = prepare_engine.prepared_subset(prepare_func, args_dict)
            self.index_train, self.index_test = prepare_engine.get_train_test_indexes()

        elif self._prepare_engine == 'polars':
            prepare_engine = PolarsInterface(data=self.dataset,
                                             prepare_interface=self._prepare_datasets[model_name],
                                             separation_config=self._data_config.separation,
                                             extra_columns=self._extra_columns)
            data_subset = prepare_engine.prepared_subset(prepare_func, args_dict)
            self.index_train, self.index_test = data_subset.X_train.index, data_subset.X_test.index

        else:
            raise f'Unknow engine for data preparation'

        if to_pickle:
            self._pickle_subset.save_subset_to_pickle(model_name, data_subset, True)
            self._prepared_subsets[model_name] = True
        else:
            self.temp_subset = data_subset


    def _check_prepared_subset(self, model_name):
        file_path = os.path.join(self.config.results_path, model_name + '_v' + self._version + '_subset.pickle')
        if os.path.exists(file_path):
            if self._use_saved_files:
                logger.info(f'File {file_path} already exists.')
                self._prepared_subsets[model_name] = True
                return True
            elif model_name in self._prepared_subsets.keys():
                return self._prepared_subsets[model_name]
            else:
                self._prepared_subsets[model_name] = False

        else:
            return False

    def _collect_features_list(self):
        if self._data_columns == []:
            using_features = []
            model_features = {}
            for model_config in self._prepare_datasets.values():
                model = model_config.get_model_config()
                features = model.features.copy()
                model_features[model.name] = []
                for feature in features:
                    model_features[model.name].append(feature.name)
                model_features[model.name].append(model.column_target)

                if model.column_exposure is not None:
                    model_features[model.name].append(model.column_exposure)

                if model.column_target is not None:
                    model_features[model.name].append(model.column_target)
                relative_features = model.relative_features.copy()
                for relative_feature in relative_features:
                    if relative_feature.numerator not in model_features[model.name]:
                        model_features[model.name].append(relative_feature.numerator)
                    if relative_feature.denominator not in model_features[model.name]:
                        model_features[model.name].append(relative_feature.denominator)
                using_features = using_features + model_features[model.name]
            if self._extra_columns is not None:
                self._data_columns = list(set(using_features + self._extra_columns))
            else:
                self._data_columns = list(set(using_features))


class PickleModelSubset:
    def __init__(self, config, version, prepare_datasets):
        self.prepare_datasets = prepare_datasets
        self.results_path = config.results_path
        self.version = version

    def load_subsets_from_pickle(self, model_name: str, version: str = '1') -> ModelDataSubset:
        logger.info(model_name + '||Loading subset from pickle')
        file_path = os.path.join(self.results_path, model_name + '_v' + self.version + '_subset.pickle')
        file_path_prepare_dataset_model_config = os.path.join(self.results_path,
                                                              model_name + '_v' + self.version + '_prepare_model_config.pickle')
        with open(file_path, "rb") as f:
            subset = pickle.load(f)
        with open(file_path_prepare_dataset_model_config, "rb") as f:
            self.prepare_datasets[model_name]._model_config = pd.read_pickle(f)
        # avoiding cannot set WRITEABLE flag to True of this array error
        subset.X_train = subset.X_train.copy() if subset.X_train is not None else None
        subset.X_test = subset.X_test.copy() if subset.X_test is not None else None
        subset.y_train = subset.y_train.copy() if subset.y_train is not None else None
        subset.y_test = subset.y_test.copy() if subset.y_test is not None else None
        subset.exposure_train = subset.exposure_train.copy() if subset.exposure_train is not None else None
        subset.exposure_test = subset.exposure_test.copy() if subset.exposure_test is not None else None
        return subset

    def save_subset_to_pickle(self, model_name, subset: ModelDataSubset, rewrite: bool = False):
        file_path = os.path.join(self.results_path, model_name + '_v' + self.version + '_subset.pickle')
        file_path_prepare_dataset_model_config = os.path.join(self.results_path,
                                                 model_name + '_v' + self.version + '_prepare_model_config.pickle')
        if os.path.exists(file_path) and not rewrite:
            logger.warning(f'{model_name}||File {file_path} already exists.')
        else:
            logger.info(model_name + '||Saving subset to pickle')
            with open(file_path, "wb") as f:
                pickle.dump(subset, f)

            with open(file_path_prepare_dataset_model_config, "wb") as f:
                pickle.dump(self.prepare_datasets[model_name].get_model_config(), f)



class ParquetDataset:
    def __init__(self, config, parquet_name: str):
        self._parquet_name = parquet_name
        self.results_path = config.results_path

    def save_parquet(self, data: pd.DataFrame | pl.DataFrame, rewrite: bool = True):
        file_path = os.path.join(self.results_path, self._parquet_name + '.parquet')
        if os.path.exists(file_path) and not rewrite:
            logger.warning(f'||File {file_path} already exists.')
<<<<<<< HEAD

        else:
            logger.info('||Saving dataset to parquet')
            data.to_parquet(file_path)
=======
        logger.info('||Saving dataset to parquet')

        if isinstance(data, pd.DataFrame):
            data.to_parquet(file_path)
        elif isinstance(data, pl.DataFrame):
            data.write_parquet(file_path)
        else:
            logger.error(f'||{type(data)} not supported')
>>>>>>> 5bc68bcc

    def read_parquet(self) -> pd.DataFrame:
        file_path = os.path.join(self.results_path, self._parquet_name + '.parquet')
        return pd.read_parquet(file_path)




class PrepareEngine(ABC):
    def __init__(
            self, dataset, separation_config: SeparationModelConfig
    ):
        if not isinstance(separation_config, SeparationModelConfig):
            logger.error(f"PrepareEngine||separation_config must be SeparationModelConfig, get {type(separation_config)}")
            raise ValueError(f"PrepareEngine||separation_config must be SeparationModelConfig, get {type(separation_config)}")
        self.separation_config = separation_config
        self.dataset = dataset

    @abstractmethod
    def prepared_subset(self, *params):
        pass


class PandasInterface(PrepareEngine):

    def __init__(self, data: pd.DataFrame,
                 prepare_interface: PrepareDataset,
                 separation_config: SeparationModelConfig,
                 extra_columns: list = None):
        super().__init__(data, separation_config)
        self._prepare_interface = prepare_interface
        self.separation_config = separation_config
        self._extra_columns = extra_columns
        self._extra_columns_data = None

    def get_train_test_indexes(self):
        index_train, index_test = TrainTestIndexes(X=self.dataset,
                                                   separation_config=self.separation_config).train_test_indexes()
        return index_train, index_test

    def prepared_subset(self,  prepare_func: Callable = None,
                        args_dict: dict = None):

        index_train, index_test = self.get_train_test_indexes()
        model_config = self._prepare_interface.get_model_config()
        model_name = model_config.name
        X, y, target = self._filter_data_by_exposure(model_name=model_name, dataset=self.dataset)

        if prepare_func is not None:
            prepare_dataset_result = prepare_func(X, index_train, index_test, target,
                                                  **args_dict)
        else:
            prepare_dataset_result = self._prepare_interface.prepare_dataset(
                data=X,
                train_ind=index_train,
                test_ind=index_test,
                target=target
            )
        X = prepare_dataset_result.data
        self._prepare_interface._model_config = deepcopy(prepare_dataset_result.model_config)
        self._extra_columns_data = self.dataset[self._extra_columns] if self._extra_columns is not None else None
        data_subset = ModelDataSubset.load_subset(
            model_name=model_name,
            X=X,
            Y=y,
            index_train=index_train,
            index_test=index_test,
            features_numerical=prepare_dataset_result.features_numerical if model_config is not None else [],
            features_categorical=prepare_dataset_result.features_categorical if model_config is not None else [],
            column_exposure=model_config.column_exposure if model_config.column_exposure else None,
            column_target=model_config.column_target if model_config.column_target else None,
            extra_columns=self._extra_columns_data if self._extra_columns_data is not None else None)
        logger.debug('Model ' + model_name + ' || Data preparation finished')
        return data_subset


    def _filter_data_by_exposure(self, model_name: str, dataset: pd.DataFrame):
        exposure = {model_name: None}
        model_config = self._prepare_interface.get_model_config()
        target = pd.Series()
        if model_config.column_target:
            y = dataset[model_config.column_target]
            target = y
        else:
            target = pd.Series()
            y = pd.Series()
        if model_config.column_exposure:
            logger.info('Pandas Engine||Weighting target on exposure')
            exposure[model_name] = dataset[model_config.column_exposure]
            X = dataset.loc[exposure[model_name] > 0]
            y = y.loc[y.index.isin(X.index)]
            target = y / exposure[model_name]
            y = pd.concat([pd.Series(y, name=model_config.column_target),
                           pd.Series(exposure[model_name].loc[exposure[model_name].index.isin(X.index)], name=model_config.column_exposure)],axis=1)

        else:
            X = dataset
            y = pd.DataFrame(y)
        return X, y, target


class PolarsInterface(PrepareEngine):
    def __init__(
            self,
            data: pl.DataFrame,
            prepare_interface: PrepareDatasetPl,
            separation_config: SeparationModelConfig,
            extra_columns: List[str] | None = None
    ):
        if not isinstance(data, pl.DataFrame):
            logger.error(f"PolarsEngine||data must be polars DataFrame, get {type(data)}")
            raise ValueError(f"PolarsEngine||data must be polars DataFrame, get {type(data)}")
        super().__init__(data, separation_config)
        if not isinstance(prepare_interface, PrepareDatasetPl):
            logger.error(f"PolarsEngine||prepare_interface must be PrepareDatasetPl, get {type(prepare_interface)}")
            raise ValueError(f"PolarsEngine||prepare_interface must be PrepareDatasetPl, get {type(prepare_interface)}")
        self._prepare_interface = prepare_interface
        if not isinstance(extra_columns, (list, type(None))):
            logger.error(f"PolarsEngine||extra_columns must be List[str] or None, get {type(extra_columns)}")
            raise ValueError(f"PolarsEngine||extra_columns must be List[str] or None, get {type(extra_columns)}")
        self._extra_columns_list = extra_columns

    def get_train_test_split(self) -> pl.DataFrame:

        return TrainTestIndexesPl(
            dataset=self.dataset, separation_config=self.separation_config
        ).train_test_split()

    def _filter_data_by_exposure(self, dataset: pl.DataFrame) -> (pl.DataFrame, pl.DataFrame | None):

        model_config = self._prepare_interface.get_model_config()

        if model_config.column_exposure:
            logger.info("Polars Engine||Weighting target on exposure")
            X = dataset.filter(pl.col(model_config.column_exposure) > 0)
            target = (
                X.select(pl.col(model_config.column_target) / pl.col(model_config.column_exposure), "is_train_obml")
                if model_config.column_target else None
            )

        else:
            logger.info("Polars Engine||Target without exposure")
            X = dataset
            target = (
                X.select(model_config.column_target, "is_train_obml")
                if model_config.column_target else None
            )

        return X, target

    def prepared_subset(
            self,  prepare_func: Callable = None, args_dict: dict = None
    ) -> ModelDataSubset:

        self.dataset = self.get_train_test_split()

        model_config = self._prepare_interface.get_model_config()
        model_name = model_config.name

        X, target = self._filter_data_by_exposure(self.dataset)

        if prepare_func is not None:
            prepare_dataset_result = prepare_func(X, target, **args_dict)
        else:
            prepare_dataset_result = self._prepare_interface.prepare_dataset(X, target)

        self._prepare_interface._model_config = deepcopy(prepare_dataset_result.model_config)

        data_subset = ModelDataSubset.load_subset_pl(
            model_name=model_name,
            data=prepare_dataset_result.data,
            features_numerical=prepare_dataset_result.features_numerical,
            features_categorical=prepare_dataset_result.features_categorical,
            column_exposure=model_config.column_exposure if model_config.column_exposure else None,
            column_target=model_config.column_target if model_config.column_target else None,
            extra_columns_list=self._extra_columns_list,
        )

        logger.debug('Model ' + model_name + ' || Data preparation finished')
        return data_subset<|MERGE_RESOLUTION|>--- conflicted
+++ resolved
@@ -341,12 +341,10 @@
         file_path = os.path.join(self.results_path, self._parquet_name + '.parquet')
         if os.path.exists(file_path) and not rewrite:
             logger.warning(f'||File {file_path} already exists.')
-<<<<<<< HEAD
 
         else:
             logger.info('||Saving dataset to parquet')
             data.to_parquet(file_path)
-=======
         logger.info('||Saving dataset to parquet')
 
         if isinstance(data, pd.DataFrame):
@@ -355,7 +353,6 @@
             data.write_parquet(file_path)
         else:
             logger.error(f'||{type(data)} not supported')
->>>>>>> 5bc68bcc
 
     def read_parquet(self) -> pd.DataFrame:
         file_path = os.path.join(self.results_path, self._parquet_name + '.parquet')
