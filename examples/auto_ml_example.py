--- conflicted
+++ resolved
@@ -2,10 +2,6 @@
 from typing import Callable
 
 import schedule
-<<<<<<< HEAD
-
-=======
->>>>>>> b92cd2fd
 from outboxml import config
 from examples.titanic_basic import titanic_example
 from outboxml.automl_utils import check_for_new_data
